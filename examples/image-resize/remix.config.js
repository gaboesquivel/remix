--- conflicted
+++ resolved
@@ -6,9 +6,5 @@
   assetsBuildDirectory: "public/build",
   publicPath: "/build/",
   serverBuildDirectory: "build",
-<<<<<<< HEAD
-  devServerPort: 8002,
-=======
->>>>>>> 7a4279a5
   ignoredRouteFiles: [".*"],
 };