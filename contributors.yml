--- conflicted
+++ resolved
@@ -36,7 +36,6 @@
 - camiaei
 - CanRau
 - chaance
-- chenc041
 - chenc041
 - christianhg
 - christophgockel
@@ -232,6 +231,7 @@
 - sndrem
 - squidpunch
 - stephanerangaya
+- supachaidev
 - tascord
 - thomasrettig
 - tjefferson08
@@ -248,18 +248,10 @@
 - VictorPeralta
 - vimutti77
 - weavdale
+- wladiston
 - xstevenyung
 - yauri-io
 - yesmeck
 - yomeshgupta
 - zachdtaylor
-<<<<<<< HEAD
-- chenc041
-- zainfathoni
-- jssisodiya
-- guerra08
-- wladiston
-- supachaidev
-=======
-- zainfathoni
->>>>>>> 20995b7b
+- zainfathoni